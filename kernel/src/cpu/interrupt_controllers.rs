--- conflicted
+++ resolved
@@ -125,20 +125,6 @@
 
     let local_apic_addr = KERNEL_STATE.acpica.lock().madt().local_apic_address();
 
-    let local_apic_start_frame = PhysFrame::containing_address(local_apic_addr);
-
-    let local_apic_mapping_addr =
-        KERNEL_STATE
-            .physical_memory_accessor
-            .lock()
-            .map_frames(PhysFrameRange {
-                start: local_apic_start_frame,
-                end: local_apic_start_frame + 1,
-            });
-
-    let local_apic_addr = local_apic_mapping_addr + (local_apic_addr.as_u64() & 4096);
-    let local_apic_addr = local_apic_addr.as_mut_ptr();
-
     // Disable interrupts while changing controller
     // to prevent race conditions where EOI is sent to the wrong controller
     without_interrupts(|| {
@@ -200,13 +186,8 @@
 
     let id = without_interrupts(|| match *CURRENT_CONTROLLER.lock() {
         InterruptController::None | InterruptController::Pic(_) => panic!("Local APIC not set up"),
-<<<<<<< HEAD
-        InterruptController::LocalApic(ref mut apic) => apic.get_id(),
-    };
-=======
         InterruptController::LocalApic(ref apic) => apic.lapic_id().try_into().unwrap(),
     });
->>>>>>> a910f2d3
 
     // SAFETY: This core's local APIC is set up to receive interrupts.
     unsafe {
